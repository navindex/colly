<<<<<<< HEAD
package colly
=======
// Copyright 2018 Adam Tauber
//
// Licensed under the Apache License, Version 2.0 (the "License");
// you may not use this file except in compliance with the License.
// You may obtain a copy of the License at
//
//      http://www.apache.org/licenses/LICENSE-2.0
//
// Unless required by applicable law or agreed to in writing, software
// distributed under the License is distributed on an "AS IS" BASIS,
// WITHOUT WARRANTIES OR CONDITIONS OF ANY KIND, either express or implied.
// See the License for the specific language governing permissions and
// limitations under the License.

package colly_test
>>>>>>> f9e277f8

import (
	"github.com/antchfx/htmlquery"
	"github.com/gocolly/colly"
	"reflect"
	"strings"
	"testing"
)

// Borrowed from http://infohost.nmt.edu/tcc/help/pubs/xhtml/example.html
// Added attributes to the `<li>` tags for testing purposes
const htmlPage = `
<!DOCTYPE html PUBLIC "-//W3C//DTD XHTML 1.1//EN"
 "http://www.w3.org/TR/xhtml11/DTD/xhtml11.dtd">
<html xmlns="http://www.w3.org/1999/xhtml" xml:lang="en">
  <head>
    <title>Your page title here</title>
  </head>
  <body>
    <h1>Your major heading here</h1>
    <p>
      This is a regular text paragraph.
    </p>
    <ul>
      <li class="list-item-1">
        First bullet of a bullet list.
      </li>
      <li class="list-item-2">
        This is the <em>second</em> bullet.
      </li>
    </ul>
  </body>
</html>
`

func TestAttr(t *testing.T) {
	resp := &colly.Response{StatusCode: 200, Body: []byte(htmlPage)}
	doc, _ := htmlquery.Parse(strings.NewReader(htmlPage))
	xmlNode := htmlquery.FindOne(doc, "/html")
	xmlElem := colly.NewXMLElementFromHTMLNode(resp, xmlNode)

	if xmlElem.Attr("xmlns") != "http://www.w3.org/1999/xhtml" {
		t.Fatalf("failed xmlns attribute test: %v != http://www.w3.org/1999/xhtml", xmlElem.Attr("xmlns"))
	}

	if xmlElem.Attr("xml:lang") != "en" {
		t.Fatalf("failed lang attribute test: %v != en", xmlElem.Attr("lang"))
	}
}

func TestChildText(t *testing.T) {
	resp := &colly.Response{StatusCode: 200, Body: []byte(htmlPage)}
	doc, _ := htmlquery.Parse(strings.NewReader(htmlPage))
	xmlNode := htmlquery.FindOne(doc, "/html")
	xmlElem := colly.NewXMLElementFromHTMLNode(resp, xmlNode)

	if text := xmlElem.ChildText("//p"); text != "This is a regular text paragraph." {
		t.Fatalf("failed child tag test: %v != This is a regular text paragraph.", text)
	}
	if text := xmlElem.ChildText("//dl"); text != "" {
		t.Fatalf("failed child tag test: %v != \"\"", text)
	}
}

func TestChildTexts(t *testing.T) {
	resp := &colly.Response{StatusCode: 200, Body: []byte(htmlPage)}
	doc, _ := htmlquery.Parse(strings.NewReader(htmlPage))
	xmlNode := htmlquery.FindOne(doc, "/html")
	xmlElem := colly.NewXMLElementFromHTMLNode(resp, xmlNode)
	expected := []string{"First bullet of a bullet list.", "This is the second bullet."}
	if texts := xmlElem.ChildTexts("//li"); reflect.DeepEqual(texts, expected) == false {
		t.Fatalf("failed child tags test: %v != %v", texts, expected)
	}
	if texts := xmlElem.ChildTexts("//dl"); reflect.DeepEqual(texts, make([]string, 0)) == false {
		t.Fatalf("failed child tag test: %v != \"\"", texts)
	}
}
func TestChildAttr(t *testing.T) {
	resp := &colly.Response{StatusCode: 200, Body: []byte(htmlPage)}
	doc, _ := htmlquery.Parse(strings.NewReader(htmlPage))
	xmlNode := htmlquery.FindOne(doc, "/html")
	xmlElem := colly.NewXMLElementFromHTMLNode(resp, xmlNode)

	if attr := xmlElem.ChildAttr("/body/ul/li[1]", "class"); attr != "list-item-1" {
		t.Fatalf("failed child attribute test: %v != list-item-1", attr)
	}
	if attr := xmlElem.ChildAttr("/body/ul/li[2]", "class"); attr != "list-item-2" {
		t.Fatalf("failed child attribute test: %v != list-item-2", attr)
	}
}

func TestChildAttrs(t *testing.T) {
	resp := &colly.Response{StatusCode: 200, Body: []byte(htmlPage)}
	doc, _ := htmlquery.Parse(strings.NewReader(htmlPage))
	xmlNode := htmlquery.FindOne(doc, "/html")
	xmlElem := colly.NewXMLElementFromHTMLNode(resp, xmlNode)

	attrs := xmlElem.ChildAttrs("/body/ul/li", "class")
	if len(attrs) != 2 {
		t.Fatalf("failed child attributes length test: %d != 2", len(attrs))
	}

	for _, attr := range attrs {
		if !(attr == "list-item-1" || attr == "list-item-2") {
			t.Fatalf("failed child attributes values test: %s != list-item-(1 or 2)", attr)
		}
	}
}<|MERGE_RESOLUTION|>--- conflicted
+++ resolved
@@ -1,6 +1,3 @@
-<<<<<<< HEAD
-package colly
-=======
 // Copyright 2018 Adam Tauber
 //
 // Licensed under the Apache License, Version 2.0 (the "License");
@@ -16,7 +13,7 @@
 // limitations under the License.
 
 package colly_test
->>>>>>> f9e277f8
+
 
 import (
 	"github.com/antchfx/htmlquery"
